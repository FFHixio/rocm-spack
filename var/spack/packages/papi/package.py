--- conflicted
+++ resolved
@@ -12,14 +12,7 @@
        across the hardware and software stack."""
     homepage = "http://icl.cs.utk.edu/papi/index.html"
 
-<<<<<<< HEAD
-    url      = "http://icl.cs.utk.edu/projects/papi/downloads/papi-5.4.1.tar.gz"
     version('5.4.1', '9134a99219c79767a11463a76b0b01a2')
-
-    url      = "http://icl.cs.utk.edu/projects/papi/downloads/papi-5.3.0.tar.gz"
-=======
-    version('5.4.1', '9134a99219c79767a11463a76b0b01a2')
->>>>>>> 3163d016
     version('5.3.0', '367961dd0ab426e5ae367c2713924ffb')
 
     def install(self, spec, prefix):
