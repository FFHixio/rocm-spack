--- conflicted
+++ resolved
@@ -171,7 +171,6 @@
     tty.msg("This looks like a URL for %s version %s." % (name, version))
     tty.msg("Creating template for package %s" % name)
 
-<<<<<<< HEAD
     # Create a directory for the new package.
     pkg_path = spack.repo.filename_for_package_name(name, package_repo)
     if os.path.exists(pkg_path) and not args.force:
@@ -179,10 +178,7 @@
     else:
         mkdirp(os.path.dirname(pkg_path))
 
-    versions = spack.package.find_versions_of_archive(url)
-=======
     versions = spack.util.web.find_versions_of_archive(url)
->>>>>>> 28d61f0d
     rkeys = sorted(versions.keys(), reverse=True)
     versions = OrderedDict(zip(rkeys, (versions[v] for v in rkeys)))
 
